--- conflicted
+++ resolved
@@ -210,7 +210,7 @@
 	infile = NULL;
 	Oflag = 1;
 	snaplen = 68;
-  
+
 	if ((cp = strrchr(argv[0], '/')) != NULL)
 		program_name = cp + 1;
 	else
@@ -271,7 +271,7 @@
 		if (p == argv[optind] || *p != '\0')
 			error("invalid data link type %s", argv[optind]);
 	}
-	
+
 	if (infile)
 		cmdbuf = read_infile(infile);
 	else
@@ -283,10 +283,10 @@
 
 	if (pcap_compile(pd, &fcode, cmdbuf, Oflag, netmask) < 0)
 		error("%s", pcap_geterr(pd));
-<<<<<<< HEAD
+
 	if (!bpf_validate(fcode.bf_insns, fcode.bf_len))
 		warn("Filter doesn't pass validation");
-=======
+
 #ifdef BDEBUG
 	// replace line feed with space
 	for (cp = cmdbuf; *cp != '\0'; ++cp) {
@@ -297,7 +297,7 @@
 	// only show machine code if BDEBUG defined, since dflag > 3
 	printf("machine codes for filter: %s\n", cmdbuf);
 #endif
->>>>>>> 3a555d07
+
 	bpf_dump(&fcode, dflag);
 	pcap_close(pd);
 	exit(0);
